#include "core_types.h"
#include "hal/platform_crt.h"
#include "containers/containers.h"

int32 main()
{
<<<<<<< HEAD
=======
	using namespace Korin;

>>>>>>> 56969520
	return 0;
}<|MERGE_RESOLUTION|>--- conflicted
+++ resolved
@@ -4,10 +4,7 @@
 
 int32 main()
 {
-<<<<<<< HEAD
-=======
 	using namespace Korin;
 
->>>>>>> 56969520
 	return 0;
 }
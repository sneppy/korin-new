--- conflicted
+++ resolved
@@ -3,7 +3,6 @@
 #include "core_types.h"
 
 /**
-<<<<<<< HEAD
  * @brief Check if two types are the same
  * type.
  *
@@ -17,17 +16,11 @@
 
 template<typename T> struct SameType<T, T> { enum { value = true}; };
 
+
 /**
- * @brief Check if type is an integral type.
- *
- * @tparam T type to test
- */
-template<typename T>
-struct IsIntegral
-=======
  * @brief Choose one or the other type
  * based on a truth value.
- * 
+ *
  * @tparam cond condition to evaluate
  * @tparam A,B types to choose from
  */
@@ -39,20 +32,18 @@
 
 template<typename A, typename B> struct ChooseType<false, A, B> { using Type = B; };
 
+
 /**
- * @brief Returns true if type is either
- * float32 or float64.
- * 
- * @tparam T the type to test
+ * @brief Check if type is an integral type.
+ *
+ * @tparam T type to test
  */
 template<typename T>
-struct IsFloating
->>>>>>> b189720d
+struct IsIntegral
 {
 	enum { value = false };
 };
 
-<<<<<<< HEAD
 template<> struct IsIntegral<uint8>  { enum { value = true }; };
 template<> struct IsIntegral<uint16> { enum { value = true }; };
 template<> struct IsIntegral<uint32> { enum { value = true }; };
@@ -62,6 +53,23 @@
 template<> struct IsIntegral<int32>  { enum { value = true }; };
 template<> struct IsIntegral<int64>  { enum { value = true }; };
 template<> struct IsIntegral<char>   { enum { value = true }; };
+
+
+/**
+ * @brief Returns true if type is either
+ * float32 or float64.
+ *
+ * @tparam T the type to test
+ */
+template<typename T>
+struct IsFloating
+{
+	enum { value = false };
+};
+
+template<> struct IsFloating<float32> { enum { value = true }; };
+template<> struct IsFloating<float64> { enum { value = true }; };
+
 
 /**
  * @brief Return true if type is a cv POD type.
@@ -73,10 +81,7 @@
 {
 	enum { value = __is_pod(T) };
 };
-=======
-template<> struct IsFloating<float32> { enum { value = true }; };
-template<> struct IsFloating<float64> { enum { value = true }; };
->>>>>>> b189720d
+
 
 /**
  * @brief Check if a type is a base for
@@ -91,6 +96,7 @@
 	enum { value = __is_base_of(BaseT, DerivedT) };
 };
 
+
 /**
  * @brief Check if type has trivial constructor.
  *
@@ -101,6 +107,7 @@
 {
 	enum { value = __has_trivial_constructor(T) };
 };
+
 
 /**
  * @brief Check if a type has a trivial
@@ -116,6 +123,7 @@
 	enum { value = __has_trivial_assign(T) };
 };
 
+
 /**
  * @brief Check if a type has a trivial
  * destructor.
@@ -129,6 +137,7 @@
 {
 	enum { value = __has_trivial_destructor(T) };
 };
+
 
 /**
  * @brief Strips the reference from a type.
@@ -144,6 +153,7 @@
 
 template<typename T> struct RemoveReference<T&> { using Type = T; };
 template<typename T> struct RemoveReference<T&&> { using Type = T; };
+
 
 /**
  * @brief Remove the const and volatile
@@ -161,6 +171,7 @@
 template<typename T> struct RemoveCV<T volatile>       { using Type = T; };
 template<typename T> struct RemoveCV<T const volatile> { using Type = T; };
 
+
 /**
  * @brief Strip type from references and
  * qualifiers.
